--- conflicted
+++ resolved
@@ -30,31 +30,6 @@
     graphApiVersion: z.enum(["v1.0", "beta"]).optional().default("v1.0").describe("Microsoft Graph API version to use (default: v1.0)"),
     fetchAll: z.boolean().optional().default(false).describe("Set to true to automatically fetch all pages for list results (e.g., users, groups). Default is false."),
   },
-<<<<<<< HEAD
-  async ({ 
-    apiType, 
-    path, 
-    method, 
-    apiVersion, 
-    subscriptionId, 
-    queryParams, 
-    body, 
-    graphApiVersion,
-    fetchAll
-  }: { 
-    apiType: "graph" | "azure"; 
-    path: string; 
-    method: "get" | "post" | "put" | "patch" | "delete"; 
-    apiVersion?: string; 
-    subscriptionId?: string; 
-    queryParams?: Record<string, string>; 
-    body?: any; 
-    graphApiVersion: "v1.0" | "beta";
-    fetchAll: boolean; 
-  }) => {
-    logger.info(`Executing Lokka-Microsoft tool with params: apiType=${apiType}, path=${path}, method=${method}, graphApiVersion=${graphApiVersion}, fetchAll=${fetchAll}`); // Log input params
-    let determinedUrl: string | undefined; // Declare with wider scope
-=======
   async ({
     apiType,
     path,
@@ -63,7 +38,8 @@
     subscriptionId,
     queryParams,
     body,
-    graphApiVersion
+    graphApiVersion,
+    fetchAll // Added fetchAll here
   }: {
     apiType: "graph" | "azure";
     path: string;
@@ -73,24 +49,25 @@
     queryParams?: Record<string, string>;
     body?: any;
     graphApiVersion: "v1.0" | "beta";
+    fetchAll: boolean; // Added fetchAll type here
   }) => {
-    logger.info(`Executing Lokka-Microsoft tool with params: apiType=${apiType}, path=${path}, method=${method}, graphApiVersion=${graphApiVersion}`); // Log input params
-
->>>>>>> 02b857ac
+    // Updated log message to include fetchAll
+    logger.info(`Executing Lokka-Microsoft tool with params: apiType=${apiType}, path=${path}, method=${method}, graphApiVersion=${graphApiVersion}, fetchAll=${fetchAll}`);
+    let determinedUrl: string | undefined; // Declare with wider scope
+
     try {
       if (!msalApp) {
         throw new Error("MSAL application not initialized");
       }
 
       // Determine correct scope and base URL based on API type
-      // Declare graphBaseUrl within the try block as its scope is limited here
       const graphBaseUrl = `https://graph.microsoft.com/${graphApiVersion}`;
       logger.info(`Using graphBaseUrl: ${graphBaseUrl} based on graphApiVersion: ${graphApiVersion}`);
 
-      const apiConfig = { // Keep apiConfig local to try block
+      const apiConfig = {
         graph: {
           scope: "https://graph.microsoft.com/.default",
-          baseUrl: graphBaseUrl, // Use the dynamically determined base URL
+          baseUrl: graphBaseUrl,
         },
         azure: {
           scope: "https://management.azure.com/.default",
@@ -100,16 +77,7 @@
 
       const currentApi = apiConfig[apiType];
 
-      // Acquire token using the initialized MSAL application
-      const tokenResponse = await msalApp.acquireTokenByClientCredential({
-        scopes: [currentApi.scope]
-      });
-
-      if (!tokenResponse || !tokenResponse.accessToken) {
-        throw new Error("Failed to acquire access token");
-      }
-
-      // Construct the URL
+      // Construct the initial URL
       let url = currentApi.baseUrl;
 
       // Special handling for Azure Resource Management
@@ -117,198 +85,162 @@
         if (subscriptionId) {
           url += `/subscriptions/${subscriptionId}`;
         }
-
-        // Append path
         url += path;
-
-        // Add API version (required for Azure)
         if (!apiVersion) {
           throw new Error("API version is required for Azure Resource Management queries");
         }
-
-        const urlParams = new URLSearchParams({
-          'api-version': apiVersion
-        });
-
-        // Add additional query parameters if provided
+        const urlParams = new URLSearchParams({ 'api-version': apiVersion });
         if (queryParams) {
           for (const [key, value] of Object.entries(queryParams)) {
-            // Ensure key and value are treated as strings
             urlParams.append(String(key), String(value));
           }
         }
-
         url += `?${urlParams.toString()}`;
       }
       // Handling for Microsoft Graph
       else {
         url += path;
-
-        // Add query parameters for Graph
         if (queryParams && Object.keys(queryParams).length > 0) {
           const searchParams = new URLSearchParams();
           for (const [key, value] of Object.entries(queryParams)) {
-             // Ensure key and value are treated as strings
             searchParams.append(String(key), String(value));
           }
           url += `?${searchParams.toString()}`;
         }
       }
 
-      // Prepare request options
+      // Prepare initial request options (only used if fetchAll is false)
       const headers: Record<string, string> = {
-        'Authorization': `Bearer ${tokenResponse.accessToken}`,
+        // Authorization header will be added later or inside the loop
         'Content-Type': 'application/json'
       };
-
-      // Special headers for Graph consistency
       if (apiType === 'graph') {
         headers['ConsistencyLevel'] = 'eventual';
       }
-
       const requestOptions: RequestInit = {
         method: method.toUpperCase(),
-        headers: headers
-      };
-
-      // Add body for methods that support it
+        headers: headers // Token will be added before fetch if not paginating
+      };
       if (["POST", "PUT", "PATCH"].includes(method.toUpperCase())) {
-        requestOptions.body = body ?
-          (typeof body === 'string' ? body : JSON.stringify(body)) :
-          JSON.stringify({});
-      }
-
-       // --- Pagination Logic ---
-       let responseData: any;
- 
-       if (fetchAll && method === 'get') { // Only paginate GET requests
-         logger.info(`Fetching all pages starting from: ${url}`);
-         let allValues: any[] = []; // Initialize results array
-         let currentUrl: string | null = url; // URL for the current page
- 
-         while (currentUrl) {
-           logger.info(`Fetching page: ${currentUrl}`);
-           
-           // Re-acquire token INSIDE the loop for each page request
-           const currentTokenResponse = await msalApp.acquireTokenByClientCredential({
-             scopes: [currentApi.scope]
-           });
-           if (!currentTokenResponse || !currentTokenResponse.accessToken) {
-             throw new Error("Failed to acquire access token during pagination");
-           }
- 
-           // Prepare headers INSIDE the loop for each page request
-           const currentHeaders: Record<string, string> = {
-             'Authorization': `Bearer ${currentTokenResponse.accessToken}`,
-             'Content-Type': 'application/json'
-           };
-           if (apiType === 'graph') {
-             currentHeaders['ConsistencyLevel'] = 'eventual';
-           }
-           const currentPageRequestOptions: RequestInit = {
-             method: 'GET', // Pagination is always GET
-             headers: currentHeaders
-           };
- 
-           // Fetch the current page
-           const pageResponse = await fetch(currentUrl, currentPageRequestOptions); 
-           const pageText = await pageResponse.text();
-           let pageData: any;
-
-<<<<<<< HEAD
-           try {
-             pageData = pageText ? JSON.parse(pageText) : {};
-           } catch (e) {
-             logger.error(`Failed to parse JSON from page: ${currentUrl}`, pageText); // Use currentUrl
-             pageData = { rawResponse: pageText }; // Store raw text on parse error
-           }
- 
-           if (!pageResponse.ok) {
-             logger.error(`API error on page ${currentUrl}:`, pageData); // Use currentUrl
-             // Throw error, stopping pagination
-             throw new Error(`API error (${pageResponse.status}) during pagination on ${currentUrl}: ${JSON.stringify(pageData)}`); // Use currentUrl
-           }
- 
-           if (pageData.value && Array.isArray(pageData.value)) {
-             allValues = allValues.concat(pageData.value);
-           } else {
-              // If the first page doesn't have 'value', treat it as a single result
-              if (currentUrl === url && !pageData['@odata.nextLink']) { // Use currentUrl
-                  allValues.push(pageData); // Add the whole response if it's not a collection
-              }
-               // Otherwise, log a warning if subsequent pages lack 'value'
-               else if (currentUrl !== url) { // Use currentUrl
-                   logger.info(`[Warning] Response from ${currentUrl} did not contain a 'value' array.`); // Use currentUrl
-               }
+        requestOptions.body = body ? (typeof body === 'string' ? body : JSON.stringify(body)) : JSON.stringify({});
+      }
+
+      // --- Pagination Logic ---
+      let responseData: any;
+
+      if (fetchAll && method === 'get') { // Only paginate GET requests
+        logger.info(`Fetching all pages starting from: ${url}`);
+        let allValues: any[] = [];
+        let currentUrl: string | null = url;
+
+        while (currentUrl) {
+          logger.info(`Fetching page: ${currentUrl}`);
+
+          // Re-acquire token INSIDE the loop for each page request
+          if (!msalApp) { // Add null check for msalApp inside loop
+             throw new Error("MSAL application not initialized during pagination");
+          }
+          const currentTokenResponse = await msalApp.acquireTokenByClientCredential({
+            scopes: [currentApi.scope]
+          });
+          if (!currentTokenResponse || !currentTokenResponse.accessToken) {
+            throw new Error("Failed to acquire access token during pagination");
+          }
+
+          // Prepare headers INSIDE the loop for each page request
+          const currentHeaders: Record<string, string> = {
+            'Authorization': `Bearer ${currentTokenResponse.accessToken}`,
+            'Content-Type': 'application/json'
+          };
+          if (apiType === 'graph') {
+            currentHeaders['ConsistencyLevel'] = 'eventual';
+          }
+          const currentPageRequestOptions: RequestInit = {
+            method: 'GET', // Pagination is always GET
+            headers: currentHeaders
+          };
+
+          // Fetch the current page
+          const pageResponse = await fetch(currentUrl, currentPageRequestOptions);
+          const pageText = await pageResponse.text();
+          let pageData: any;
+
+          try {
+            pageData = pageText ? JSON.parse(pageText) : {};
+          } catch (e) {
+            logger.error(`Failed to parse JSON from page: ${currentUrl}`, pageText);
+            pageData = { rawResponse: pageText };
+          }
+
+          if (!pageResponse.ok) {
+            logger.error(`API error on page ${currentUrl}:`, pageData);
+            throw new Error(`API error (${pageResponse.status}) during pagination on ${currentUrl}: ${JSON.stringify(pageData)}`);
+          }
+
+          if (pageData.value && Array.isArray(pageData.value)) {
+            allValues = allValues.concat(pageData.value);
+          } else {
+            if (currentUrl === url && !pageData['@odata.nextLink']) {
+              allValues.push(pageData);
+            } else if (currentUrl !== url) {
+              logger.info(`[Warning] Response from ${currentUrl} did not contain a 'value' array.`);
             }
- 
-           currentUrl = pageData['@odata.nextLink'] || null; // Update currentUrl for the next iteration
-        }
-        
-         // Final response data structure for fetchAll
-         responseData = { allValues: allValues }; 
-         logger.info(`Finished fetching all pages. Total items: ${allValues.length}`);
- 
-       } else {
-         // Original single-page fetch logic
-         logger.info(`Fetching single page: ${url}`);
-         // Use the original requestOptions prepared outside the loop
-         const apiResponse = await fetch(url, requestOptions); 
-         const responseText = await apiResponse.text();
-         
-         try {
+          }
+
+          currentUrl = pageData['@odata.nextLink'] || null;
+        }
+
+        // Final response data structure for fetchAll
+        responseData = { allValues: allValues };
+        logger.info(`Finished fetching all pages. Total items: ${allValues.length}`);
+
+      } else {
+        // Original single-page fetch logic
+        logger.info(`Fetching single page: ${url}`);
+
+        // Acquire token for single request
+        if (!msalApp) { // Add null check for msalApp
+           throw new Error("MSAL application not initialized for single request");
+        }
+        const tokenResponse = await msalApp.acquireTokenByClientCredential({
+          scopes: [currentApi.scope]
+        });
+        if (!tokenResponse || !tokenResponse.accessToken) {
+          throw new Error("Failed to acquire access token for single request");
+        }
+        // Add token to headers for single request
+        (requestOptions.headers as Record<string, string>)['Authorization'] = `Bearer ${tokenResponse.accessToken}`;
+
+        const apiResponse = await fetch(url, requestOptions);
+        const responseText = await apiResponse.text();
+
+        try {
           responseData = responseText ? JSON.parse(responseText) : {};
         } catch (e) {
           logger.error(`Failed to parse JSON from single page: ${url}`, responseText);
           responseData = { rawResponse: responseText };
         }
-=======
-      // Handle response
-      let responseData: any;
-      const responseText = await apiResponse.text();
-
-      try {
-        // Try to parse as JSON
-        responseData = responseText ? JSON.parse(responseText) : {};
-      } catch (e) {
-        // If not JSON, use the raw text
-        responseData = { rawResponse: responseText };
-      }
->>>>>>> 02b857ac
 
         if (!apiResponse.ok) {
           logger.error(`API error for ${method} ${path}:`, responseData);
           throw new Error(`API error (${apiResponse.status}): ${JSON.stringify(responseData)}`);
         }
       }
-       // --- End Pagination Logic ---
-
-<<<<<<< HEAD
-       // responseData is now populated either with single page or allValues object
- 
-       // Construct result text based on whether all pages were fetched
-       let resultText = `Result for ${apiType} API (${graphApiVersion}) - ${method} ${path}:\n\n`;
- 
-       if (fetchAll && method === 'get' && responseData.allValues) {
-          // Use the structure containing allValues
-          resultText += JSON.stringify(responseData, null, 2); // Stringify the object containing allValues
-       } else {
-          // Original single-page response formatting
-          resultText += JSON.stringify(responseData, null, 2);
-          // Add note if more pages are available and we didn't fetch all
-          if (!fetchAll && responseData['@odata.nextLink']) {
-             resultText += `\n\nNote: More results are available. To retrieve all pages, add the parameter 'fetchAll: true' to your request.`;
-          }
-       }
-       
-       return {
-=======
-      // Include the determined base URL and version in the response for debugging
+      // --- End Pagination Logic ---
+
+      // Construct result text
       let resultText = `Result for ${apiType} API (${graphApiVersion}) - ${method} ${path}:\n\n`;
-      resultText += JSON.stringify(responseData, null, 2);
+
+      if (fetchAll && method === 'get' && responseData.allValues) {
+        resultText += JSON.stringify(responseData, null, 2);
+      } else {
+        resultText += JSON.stringify(responseData, null, 2);
+        if (!fetchAll && responseData['@odata.nextLink']) {
+          resultText += `\n\nNote: More results are available. To retrieve all pages, add the parameter 'fetchAll: true' to your request.`;
+        }
+      }
 
       return {
->>>>>>> 02b857ac
         content: [
           {
             type: "text" as const,
@@ -319,10 +251,9 @@
 
     } catch (error) {
       logger.error("Error in Multi-Microsoft API tool:", error);
-      // Determine the URL that was attempted (declare determinedUrl within the catch block)
-      // Simplified assignment as suggested
-      const determinedUrl = apiType === 'graph'
-        ? `https://graph.microsoft.com/${graphApiVersion}` // Use the provided version
+      // Determine the URL that was attempted
+      determinedUrl = apiType === 'graph'
+        ? `https://graph.microsoft.com/${graphApiVersion}`
         : "https://management.azure.com";
       return {
         content: [
@@ -330,7 +261,7 @@
             type: "text",
             text: JSON.stringify({
               error: error instanceof Error ? error.message : String(error),
-              attemptedBaseUrl: determinedUrl // Add the URL here
+              attemptedBaseUrl: determinedUrl
             }),
           },
         ],
